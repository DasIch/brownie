--- conflicted
+++ resolved
@@ -10,11 +10,8 @@
     :license: BSD, see LICENSE.rst for details
 """
 #: A string containing the full version number.
-<<<<<<< HEAD
 __version__ = '0.2+'
-=======
-__version__ = '0.2'
->>>>>>> 4cc67c26
+
 #: A tuple containing the full version number, which should be used for
 #: comparisons.
 __version_info__ = (0, 2)